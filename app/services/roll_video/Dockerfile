--- conflicted
+++ resolved
@@ -1,130 +1,4 @@
-<<<<<<< HEAD
 # app/services/roll_video/Dockerfile
-=======
-###############################################################
-# 第一阶段: 编译支持NVIDIA GPU的FFmpeg
-###############################################################
-FROM nvidia/cuda:12.4.1-devel-ubuntu22.04 AS ffmpeg-builder
-
-# 非交互式
-ENV DEBIAN_FRONTEND=noninteractive
-
-# 安装系统依赖，优化包安装和清理过程
-RUN apt-get update && apt-get install -y --no-install-recommends \
-    build-essential \
-    python3-dev \
-    python3-pip \
-    wget \
-    cmake \
-    git \
-    clang \
-    yasm \
-    nasm \
-    pkg-config \
-    # FFmpeg 必需的开发库
-    libx264-dev \
-    libx265-dev \
-    libvpx-dev \
-    libfdk-aac-dev \
-    libass-dev \
-    libva-dev \
-    libvdpau-dev \
-    libxcb1-dev \
-    libxcb-shm0-dev \
-    libxcb-xfixes0-dev \
-    nvidia-driver-525-server \
-    # 其他必要的库
-    libsm6 \
-    libxrender1 \
-    libxext-dev \
-    libgomp1 \
-    libgl1-mesa-glx \
-    zlib1g-dev \
-    && apt-get clean \
-    && rm -rf /var/lib/apt/lists/* \
-    && rm -rf /tmp/* /var/tmp/*
-
-# 创建工作目录
-WORKDIR /build
-
-# 安装cuDNN，优化下载和清理过程
-RUN wget -q https://developer.download.nvidia.com/compute/cudnn/redist/cudnn/linux-x86_64/cudnn-linux-x86_64-8.9.4.25_cuda12-archive.tar.xz \
-    && mkdir -p cudnn-extract \
-    && tar -xf cudnn-linux-x86_64-8.9.4.25_cuda12-archive.tar.xz -C cudnn-extract \
-    && cp -r cudnn-extract/cudnn-linux-x86_64-8.9.4.25_cuda12-archive/lib/* /usr/local/cuda/lib64/ \
-    && cp -r cudnn-extract/cudnn-linux-x86_64-8.9.4.25_cuda12-archive/include/* /usr/local/cuda/include/ \
-    && rm -rf cudnn-extract cudnn-linux-x86_64-8.9.4.25_cuda12-archive.tar.xz \
-    && ldconfig
-
-# 安装nv-codec-headers
-RUN git clone --depth 1 -b sdk/12.0 https://github.com/FFmpeg/nv-codec-headers.git \
-    && cd nv-codec-headers \
-    && make -j$(nproc) \
-    && make install \
-    && cd .. \
-    && rm -rf nv-codec-headers
-
-# 安装 CUDA 开发工具，只安装必要的包
-RUN apt-get update && apt-get install -y --no-install-recommends \
-    cuda-nvcc-12-4 \
-    cuda-nvrtc-12-4 \
-    cuda-nvrtc-dev-12-4 \
-    && apt-get clean \
-    && rm -rf /var/lib/apt/lists/* \
-    && rm -rf /tmp/* /var/tmp/*
-
-# 下载并编译FFmpeg，优化编译过程
-RUN wget -q https://ffmpeg.org/releases/ffmpeg-7.1.tar.gz \
-    && tar xf ffmpeg-7.1.tar.gz \
-    && cd ffmpeg-7.1 \
-    && PKG_CONFIG_PATH="/usr/local/lib/pkgconfig:/usr/local/cuda/lib64/pkgconfig" \
-    ./configure \
-    --prefix=/usr/local \
-    --disable-debug \
-    --disable-doc \
-    --disable-ffplay \
-    --enable-shared \
-    --enable-gpl \
-    --enable-nonfree \
-    --enable-libfdk-aac \
-    --enable-libx264 \
-    --enable-libx265 \
-    --enable-cuda-nvcc \
-    --enable-cuda \
-    --enable-cuda-llvm \
-    --enable-cuvid \
-    --enable-nvenc \
-    --enable-libnpp \
-    --enable-pthreads \
-    --enable-libfreetype \
-    --enable-libharfbuzz \
-    --enable-libfontconfig \
-    --enable-filter=hwupload_cuda \
-    --enable-filter=scale_cuda \
-    --enable-filter=scale_npp \
-    --enable-filter=thumbnail_cuda \
-    --enable-filter=overlay_cuda \
-    --enable-filter=yadif_cuda \
-    --enable-filter=bwdif_cuda \
-    --enable-filter=scale \
-    --enable-filter=crop \
-    --enable-filter=drawtext \
-    --enable-filter=lut3d \
-    --enable-filter=overlay \
-    --extra-cflags="-I/usr/local/cuda/include -I/usr/local/include" \
-    --extra-ldflags="-L/usr/local/cuda/lib64 -L/usr/local/lib" \
-    --extra-libs="-lpthread -lm -lcuda -lcudart" \
-    && make -j$(nproc) \
-    && make install \
-    && cd .. \
-    && rm -rf ffmpeg* \
-    && ldconfig
-
-
-###############################################################
-# 最终阶段: 组装最终镜像
-###############################################################
->>>>>>> 63a9fbc5
 FROM nvidia/cuda:12.4.1-runtime-ubuntu22.04
 
 ENV DEBIAN_FRONTEND=noninteractive \
